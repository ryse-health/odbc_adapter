--- conflicted
+++ resolved
@@ -1,7 +1,3 @@
 module ODBCAdapter
-<<<<<<< HEAD
-  VERSION = '1.0.0'
-=======
-  VERSION = '3.2.0'
->>>>>>> 8f6d4d7a
+  VERSION = '4.2.0'
 end